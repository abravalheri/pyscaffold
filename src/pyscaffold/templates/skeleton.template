--- conflicted
+++ resolved
@@ -57,18 +57,9 @@
     parser.add_argument(
         "--version",
         action="version",
-<<<<<<< HEAD
-        version="${name} {ver}".format(ver=__version__))
-    parser.add_argument(
-        dest="n",
-        help="n-th Fibonacci number",
-        type=int,
-        metavar="INT")
-=======
-        version="${project} {ver}".format(ver=__version__),
+        version="${name} {ver}".format(ver=__version__),
     )
     parser.add_argument(dest="n", help="n-th Fibonacci number", type=int, metavar="INT")
->>>>>>> 7d412e9b
     parser.add_argument(
         "-v",
         "--verbose",
