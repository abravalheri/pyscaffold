# -*- coding: utf-8 -*-
import builtins
import logging
import os
import stat
import sys
from collections import namedtuple
from contextlib import contextmanager
from importlib import reload
from pathlib import Path
from shutil import rmtree

from pkg_resources import DistributionNotFound

import pytest

from pytest_virtualenv import VirtualEnv

from .helpers import uniqstr
from .system import Venv


def nop(*args, **kwargs):
    """Function that does nothing"""


def obj(**kwargs):
    """Create a generic object with the given fields"""
    constructor = namedtuple('GenericObject', kwargs.keys())
    return constructor(**kwargs)


def set_writable(func, path, exc_info):
    if not os.access(path, os.W_OK):
        os.chmod(path, stat.S_IWUSR)
        func(path)
    else:
        raise RuntimeError


def command_exception(content):
    # Be lazy to import modules, so coverage has time to setup all the
    # required "probes"
    # (see @FlorianWilhelm comments on #174)
    from pyscaffold.exceptions import ShellCommandException
    return ShellCommandException(content)


@pytest.fixture
<<<<<<< HEAD
def venv(tmp_path_factory):
    """Create a virtualenv for each test"""
    venv_path = tmp_path_factory.mktemp('.venv', numbered=True)
    return Venv(str(venv_path)).setup()
=======
def venv():
    """Create a virtualenv for each test"""
    virtualenv = VirtualEnv(python=sys.executable)
    return virtualenv


@pytest.fixture
def venv_run(venv):
    """Run a command inside the venv"""

    def _run(*args, **kwargs):
        # pytest-virtualenv doesn't play nicely with external os.chdir
        # so let's be explicit about it...
        kwargs['cd'] = os.getcwd()
        kwargs['capture'] = True
        if len(args) == 1 and isinstance(args[0], str):
            args = shlex.split(args[0])
        return venv.run(args, **kwargs).strip()

    return _run


@pytest.fixture
def venv_path(venv):
    return str(venv.virtualenv)
>>>>>>> 2f0efead


@pytest.fixture
def pyscaffold():
    return __import__('pyscaffold')


@pytest.fixture
def real_isatty():
    pyscaffold = __import__('pyscaffold', globals(), locals(), ['termui'])
    return pyscaffold.termui.isatty


@pytest.fixture
def logger():
    pyscaffold = __import__('pyscaffold', globals(), locals(), ['log'])
    return pyscaffold.log.logger


@pytest.fixture(autouse=True)
def isolated_logger(request, logger):
    # In Python the common idiom of using logging is to share the same log
    # globally, even between threads. While this is usually OK because
    # internally Python takes care of locking the shared resources, it also
    # makes very difficult to build things on top of the logging system without
    # using the same global approach.
    # For simplicity, to make things easier to extension developers and because
    # PyScaffold not really uses multiple threads, this is the case in
    # `pyscaffold.log`.
    # On the other hand, shared state and streams can make the testing
    # environment a real pain, since we are messing with everything all the
    # time, specially when running tests in parallel (so we not guarantee the
    # execution order).
    # This fixture do a huge effort in trying to isolate as much as possible
    # each test function regarding logging. We keep the global object, so the
    # tests can be seamless, but internally replace the underlying native
    # loggers and handlers for "one-shot" ones.
    # (Of course, we can keep the same global object just because the plugins
    # for running tests in parallel are based in multiple processes instead of
    # threads, otherwise we would need another strategy)

    if 'original_logger' in request.keywords:
        # Some tests need to check the original implementation to make sure
        # side effects of the shared object are consistent. We have to try to
        # make them as few as possible.
        yield
        return

    # Get a fresh new logger, not used anywhere
    raw_logger = logging.getLogger(uniqstr())
    # ^  Python docs advert against instantiating Loggers directly and instruct
    #    devs to use `getLogger`. So we use a unique name to guarantee we get a
    #    new logger each time.
    raw_logger.setLevel(logging.NOTSET)
    new_handler = logging.StreamHandler()

    # Replace the internals of the LogAdapter
    # --> Messing with global state: don't try this at home ...
    #     (if we start to use threads, we cannot do this)
    old_handler = logger.handler
    old_formatter = logger.formatter
    old_wrapped = logger.wrapped
    old_nesting = logger.nesting

    # Be lazy to import modules due to coverage warnings
    # (see @FlorianWilhelm comments on #174)
    from pyscaffold.log import ReportFormatter

    logger.wrapped = raw_logger
    logger.handler = new_handler
    logger.formatter = ReportFormatter()
    logger.handler.setFormatter(logger.formatter)
    logger.wrapped.addHandler(logger.handler)
    logger.nesting = 0
    # <--

    try:
        yield
    finally:
        logger.hanlder = old_handler
        logger.formatter = old_formatter
        logger.wrapped = old_wrapped
        logger.nesting = old_nesting

        new_handler.close()
        # ^  Force the handler to not be re-used


@pytest.fixture
def tmpfolder(tmpdir):
    old_path = os.getcwd()
    newpath = str(tmpdir)
    os.chdir(newpath)
    try:
        yield tmpdir
    finally:
        os.chdir(old_path)
        rmtree(newpath, onerror=set_writable)


@pytest.fixture
def git_mock(monkeypatch, logger):
    def _git(*args, **kwargs):
        cmd = ' '.join(['git'] + list(args))

        if kwargs.get('log', False):
            logger.report('run', cmd, context=os.getcwd())

        def _response():
            yield "git@mock"

        return _response()

    def _is_git_repo(folder):
        return Path(folder, '.git').is_dir()

    monkeypatch.setattr('pyscaffold.shell.git', _git)
    monkeypatch.setattr('pyscaffold.repo.is_git_repo', _is_git_repo)

    yield _git


@pytest.fixture
def nogit_mock(monkeypatch):
    def raise_error(*_):
        raise command_exception("No git mock!")

    monkeypatch.setattr('pyscaffold.shell.git', raise_error)
    yield


@pytest.fixture
def nonegit_mock(monkeypatch):
    monkeypatch.setattr('pyscaffold.shell.git', None)
    yield


@pytest.fixture
def noconfgit_mock(monkeypatch):
    def raise_error(*argv):
        if 'config' in argv:
            raise command_exception("No git mock!")

    monkeypatch.setattr('pyscaffold.shell.git', raise_error)
    yield


@contextmanager
def disable_import(prefix):
    """Avoid packages being imported

    Args:
        prefix: string at the beginning of the package name
    """
    realimport = builtins.__import__

    def my_import(name, *args, **kwargs):
        if name.startswith(prefix):
            raise ImportError
        return realimport(name, *args, **kwargs)

    try:
        builtins.__import__ = my_import
        yield
    finally:
        builtins.__import__ = realimport


@contextmanager
def replace_import(prefix, new_module):
    """Make import return a fake module

    Args:
        prefix: string at the beginning of the package name
    """
    realimport = builtins.__import__

    def my_import(name, *args, **kwargs):
        if name.startswith(prefix):
            return new_module
        return realimport(name, *args, **kwargs)

    try:
        builtins.__import__ = my_import
        yield
    finally:
        builtins.__import__ = realimport


@pytest.fixture
def old_setuptools_mock():
    class OldSetuptools(object):
        __version__ = '10.0.0'

    with replace_import('setuptools', OldSetuptools):
        yield


@pytest.fixture
def nosphinx_mock():
    with disable_import('sphinx'):
        yield


@pytest.fixture
def get_distribution_raises_exception(monkeypatch, pyscaffold):
    def raise_exeception(name):
        raise DistributionNotFound("No get_distribution mock")

    monkeypatch.setattr('pkg_resources.get_distribution', raise_exeception)
    reload(pyscaffold)
    try:
        yield
    finally:
        monkeypatch.undo()
        reload(pyscaffold)


@pytest.fixture(autouse=True)
def no_isatty(monkeypatch, real_isatty):
    # Requiring real_isatty ensures processing that fixture
    # before this one. Therefore real_isatty is cached before the mock
    # replaces the real function.

    # Avoid ansi codes in tests, since capture fixtures seems to
    # emulate stdout and stdin behavior (including isatty method)
    monkeypatch.setattr('pyscaffold.termui.isatty', lambda *_: False)
    yield


@pytest.fixture
def orig_isatty(monkeypatch, real_isatty):
    monkeypatch.setattr('pyscaffold.termui.isatty', real_isatty)
    yield real_isatty


@pytest.fixture
def no_curses_mock():
    with disable_import('curses'):
        yield


@pytest.fixture
def curses_mock():
    with replace_import('curses', obj()):
        yield


@pytest.fixture
def no_colorama_mock():
    with disable_import('colorama'):
        yield


@pytest.fixture
def colorama_mock():
    with replace_import('colorama', obj(init=nop)):
        yield<|MERGE_RESOLUTION|>--- conflicted
+++ resolved
@@ -2,6 +2,7 @@
 import builtins
 import logging
 import os
+import shlex
 import stat
 import sys
 from collections import namedtuple
@@ -17,7 +18,8 @@
 from pytest_virtualenv import VirtualEnv
 
 from .helpers import uniqstr
-from .system import Venv
+
+# from .system import Venv
 
 
 def nop(*args, **kwargs):
@@ -47,12 +49,6 @@
 
 
 @pytest.fixture
-<<<<<<< HEAD
-def venv(tmp_path_factory):
-    """Create a virtualenv for each test"""
-    venv_path = tmp_path_factory.mktemp('.venv', numbered=True)
-    return Venv(str(venv_path)).setup()
-=======
 def venv():
     """Create a virtualenv for each test"""
     virtualenv = VirtualEnv(python=sys.executable)
@@ -78,7 +74,6 @@
 @pytest.fixture
 def venv_path(venv):
     return str(venv.virtualenv)
->>>>>>> 2f0efead
 
 
 @pytest.fixture
