--- conflicted
+++ resolved
@@ -8,7 +8,9 @@
 from contextlib import contextmanager
 from distutils.util import strtobool
 from importlib import reload
-from pathlib import Path
+from os import environ
+from os.path import isdir
+from os.path import join as path_join
 from shutil import rmtree
 
 from pkg_resources import DistributionNotFound
@@ -96,11 +98,7 @@
 
 @pytest.fixture
 def with_coverage():
-<<<<<<< HEAD
-    return strtobool(os.environ.get('COVERAGE', '0'))
-=======
     return strtobool(os.environ.get('COVERAGE', 'NO'))
->>>>>>> 80d3f77f
 
 
 @pytest.fixture(autouse=True)
@@ -198,7 +196,7 @@
         return _response()
 
     def _is_git_repo(folder):
-        return Path(folder, '.git').is_dir()
+        return isdir(path_join(folder, '.git'))
 
     monkeypatch.setattr('pyscaffold.shell.git', _git)
     monkeypatch.setattr('pyscaffold.repo.is_git_repo', _is_git_repo)
@@ -231,6 +229,15 @@
     yield
 
 
+@pytest.fixture
+def nodjango_admin_mock(monkeypatch):
+    def raise_error(*_):
+        raise command_exception("No django_admin mock!")
+
+    monkeypatch.setattr('pyscaffold.shell.django_admin', raise_error)
+    yield
+
+
 @contextmanager
 def disable_import(prefix):
     """Avoid packages being imported
@@ -271,6 +278,36 @@
         yield
     finally:
         builtins.__import__ = realimport
+
+
+@pytest.fixture
+def nocookiecutter_mock():
+    with disable_import('cookiecutter'):
+        yield
+
+
+@pytest.fixture
+def cookiecutter_config(tmpfolder):
+    # Define custom "cache" directories for cookiecutter inside a temporary
+    # directory per test.
+    # This way, if the tests are running in parallel, each test has its own
+    # "cache" and stores/removes cookiecutter templates in an isolated way
+    # avoiding inconsistencies/race conditions.
+    config = (
+        'cookiecutters_dir: "{dir}/custom-cookiecutters"\n'
+        'replay_dir: "{dir}/cookiecutters-replay"'
+    ).format(dir=str(tmpfolder))
+
+    tmpfolder.mkdir('custom-cookiecutters')
+    tmpfolder.mkdir('cookiecutters-replay')
+
+    config_file = tmpfolder.join('cookiecutter.yaml')
+    config_file.write(config)
+    environ['COOKIECUTTER_CONFIG'] = str(config_file)
+
+    yield
+
+    del environ['COOKIECUTTER_CONFIG']
 
 
 @pytest.fixture
