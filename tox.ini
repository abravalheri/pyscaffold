--- conflicted
+++ resolved
@@ -23,13 +23,9 @@
     system: py.test -k system {posargs}
     all: py.test -vv {posargs}
 extras =
-<<<<<<< HEAD
     # TODO: uncomment `all` once all the extensions are updated
     #       to the new version of pyscaffold
     # all
-    testing
-=======
-    all
     testing
 
 [testenv:docs]
@@ -41,5 +37,4 @@
     -r {toxinidir}/requirements.txt
     sphinx_rtd_theme
 commands =
-    sphinx-build -b html -d "{env:BUILDDIR}/doctrees" "{env:DOCSDIR}" "{env:BUILDDIR}/html" {posargs}
->>>>>>> d5332e94
+    sphinx-build -b html -d "{env:BUILDDIR}/doctrees" "{env:DOCSDIR}" "{env:BUILDDIR}/html" {posargs}